--- conflicted
+++ resolved
@@ -33,9 +33,6 @@
     }
   }
 
-  before(:all) { GC.disable }
-  after(:all) { GC.enable }
-
   context 'when testing performance of serialization' do
     it 'should create a hash of 1000 records in less than 50 ms' do
       movies = 1000.times.map { |_i| movie }
@@ -66,15 +63,6 @@
     end
   end
 
-<<<<<<< HEAD
-  def print_stats(message, count, ams_time, our_time)
-    format = '%-15s %-10s %s'
-    puts ''
-    puts message
-    puts format(format, 'Serializer', 'Records', 'Time')
-    puts format(format, 'AMS serializer', count, ams_time.round(2).to_s + ' ms')
-    puts format(format, 'Fast serializer', count, our_time.round(2).to_s + ' ms')
-=======
   def print_stats(message, count, data)
     puts
     puts message
@@ -115,6 +103,7 @@
     data = Hash[serializers.keys.collect { |k| [ k, { json: nil, time: nil, speed_factor: nil }] }]
 
     serializers.each_pair do |k,v|
+    ams_json = nil
       json_method = SERIALIZERS[k].key?(:json_method) ? SERIALIZERS[k][:json_method] : :to_json
       data[k][:time] = Benchmark.measure { data[k][:json] = v.send(json_method) }.real * 1000
     end
@@ -122,22 +111,6 @@
     print_stats(message, movie_count, data)
 
     data
->>>>>>> c40354e3
-  end
-
-  def run_hash_benchmark(message, movie_count, our_serializer, ams_serializer)
-    our_time = Benchmark.measure { our_hash = our_serializer.serializable_hash }.real * 1000
-    ams_time = Benchmark.measure { ams_hash = ams_serializer.as_json }.real * 1000
-    print_stats(message, movie_count, ams_time, our_time)
-  end
-
-  def run_json_benchmark(message, movie_count, our_serializer, ams_serializer)
-    our_json = nil
-    ams_json = nil
-    our_time = Benchmark.measure { our_json = our_serializer.serialized_json }.real * 1000
-    ams_time = Benchmark.measure { ams_json = ams_serializer.to_json }.real * 1000
-    print_stats(message, movie_count, ams_time, our_time)
-    return our_json, ams_json
   end
 
   context 'when comparing with AMS 0.10.x' do
@@ -145,20 +118,6 @@
       it "should serialize #{movie_count} records atleast #{SERIALIZERS[:ams][:speed_factor]} times faster than AMS" do
         ams_movies = build_ams_movies(movie_count)
         movies = build_movies(movie_count)
-<<<<<<< HEAD
-        our_serializer = MovieSerializer.new(movies)
-        ams_serializer = ActiveModelSerializers::SerializableResource.new(ams_movies)
-
-        message = "Serialize to JSON string #{movie_count} records"
-        our_json, ams_json = run_json_benchmark(message, movie_count, our_serializer, ams_serializer)
-
-        message = "Serialize to Ruby Hash #{movie_count} records"
-        run_hash_benchmark(message, movie_count, our_serializer, ams_serializer)
-
-        expect(our_json.length).to eq ams_json.length
-        expect { our_serializer.serialized_json }.to perform_faster_than { ams_serializer.to_json }.at_least(speed_factor).times
-        expect { our_serializer.serializable_hash }.to perform_faster_than { ams_serializer.as_json }.at_least(speed_factor).times
-=======
         jsonapi_movies = build_jsonapi_movies(movie_count)
         jsonapis_movies = build_js_movies(movie_count)
 
@@ -183,7 +142,6 @@
         # hash
         hash_speed_up = hash_benchmarks[:ams][:time] / hash_benchmarks[:fast_jsonapi][:time]
         expect(hash_speed_up).to be >= SERIALIZERS[:ams][:speed_factor]
->>>>>>> c40354e3
       end
     end
   end
@@ -193,23 +151,6 @@
       it "should serialize #{movie_count} records atleast #{SERIALIZERS[:ams][:speed_factor]} times faster than AMS" do
         ams_movies = build_ams_movies(movie_count)
         movies = build_movies(movie_count)
-<<<<<<< HEAD
-        options = {}
-        options[:meta] = { total: movie_count }
-        options[:include] = [:actors, :movie_type]
-        our_serializer = MovieSerializer.new(movies, options)
-        ams_serializer = ActiveModelSerializers::SerializableResource.new(ams_movies, include: options[:include], meta: options[:meta])
-
-        message = "Serialize to JSON string #{movie_count} with includes and meta"
-        our_json, ams_json = run_json_benchmark(message, movie_count, our_serializer, ams_serializer)
-
-        message = "Serialize to Ruby Hash #{movie_count} with includes and meta"
-        run_hash_benchmark(message, movie_count, our_serializer, ams_serializer)
-
-        expect(our_json.length).to eq ams_json.length
-        expect { our_serializer.serialized_json }.to perform_faster_than { ams_serializer.to_json }.at_least(speed_factor).times
-        expect { our_serializer.serializable_hash }.to perform_faster_than { ams_serializer.as_json }.at_least(speed_factor).times
-=======
         jsonapi_movies = build_jsonapi_movies(movie_count)
         jsonapis_movies = build_js_movies(movie_count)
 
@@ -273,7 +214,6 @@
         # hash
         hash_speed_up = hash_benchmarks[:ams][:time] / hash_benchmarks[:fast_jsonapi][:time]
         expect(hash_speed_up).to be >= SERIALIZERS[:ams][:speed_factor]
->>>>>>> c40354e3
       end
     end
   end
